--- conflicted
+++ resolved
@@ -1,58 +1,5 @@
 #!/bin/bash
 
-<<<<<<< HEAD
-# AI Image Editor with RealESRGAN - Setup Script
-# This script sets up the complete environment for the AI Image Editor using Python venv
-
-echo "🚀 Setting up AI Image Editor with RealESRGAN..."
-echo "=============================================="
-
-# Check if Python 3.10+ is installed
-python_version=$(python3 --version 2>/dev/null | cut -d' ' -f2 | cut -d'.' -f1,2)
-if [[ -z "$python_version" ]]; then
-    echo "❌ Python 3 is not installed. Please install Python 3.10 or higher."
-    exit 1
-fi
-
-# Convert version to comparable format (e.g., 3.10 -> 310)
-version_num=$(echo $python_version | sed 's/\.//')
-if [[ $version_num -lt 310 ]]; then
-    echo "❌ Python 3.10 or higher is required. Found: $python_version"
-    exit 1
-fi
-
-echo "✅ Found Python $python_version"
-
-# Remove existing virtual environment if it exists
-if [[ -d "imgapp_env" ]]; then
-    echo "🗑️ Removing existing virtual environment..."
-    rm -rf imgapp_env
-fi
-
-# Create virtual environment
-echo "📦 Creating virtual environment 'imgapp_env'..."
-python3 -m venv imgapp_env
-
-# Activate virtual environment
-echo "🔧 Activating virtual environment..."
-source imgapp_env/bin/activate
-
-# Upgrade pip
-echo "⬆️ Upgrading pip..."
-python -m pip install --upgrade pip setuptools wheel
-
-# Install PyTorch first (for better dependency resolution)
-echo "⚡ Installing PyTorch and torchvision..."
-python -m pip install torch>=1.13.0 torchvision>=0.14.0 --index-url https://download.pytorch.org/whl/cpu
-
-# Install BasicSR from source (required for RealESRGAN)
-echo "🤖 Installing BasicSR..."
-python -m pip install basicsr
-
-# Install other dependencies from requirements.txt
-echo "📚 Installing project dependencies..."
-python -m pip install -r requirements.txt
-=======
 # Simple AI Image Editor Setup Script
 echo "🚀 Setting up AI Image Editor..."
 
@@ -81,50 +28,16 @@
     echo "🔧 Installing standard dependencies..."
     pip install -r requirements.txt
 fi
->>>>>>> 426ab896
 
 # Setup Django
 echo "🗄️ Setting up Django..."
 python manage.py migrate
 
 # Create media directories
-<<<<<<< HEAD
-echo "📁 Creating media directories..."
-mkdir -p media/uploads
-mkdir -p media/processed
-mkdir -p static
-mkdir -p temp
-
-# Download RealESRGAN model if not present
-echo "📥 Checking RealESRGAN model..."
-if [ ! -f "realesr-general-x4v3.pth" ]; then
-    echo "Downloading RealESRGAN model..."
-    wget -O realesr-general-x4v3.pth https://github.com/xinntao/Real-ESRGAN/releases/download/v0.2.5.0/realesr-general-x4v3.pth
-else
-    echo "RealESRGAN model already exists."
-fi
-=======
 mkdir -p media/uploads media/processed
->>>>>>> 426ab896
 
 echo "✅ Setup complete!"
 echo ""
-<<<<<<< HEAD
-echo "🎉 Setup completed successfully!"
-echo "=============================================="
-echo ""
-echo "To activate the environment:"
-echo "  source imgapp_env/bin/activate"
-echo ""
-echo "To start the development server:"
-echo "  python manage.py runserver"
-echo ""
-echo "To deactivate the environment when done:"
-echo "  deactivate"
-echo ""
-echo "🚀 Enjoy professional AI image enhancement!" 
-=======
 echo "To start the app:"
 echo "1. source imgapp/bin/activate"
-echo "2. python manage.py runserver" 
->>>>>>> 426ab896
+echo "2. python manage.py runserver" 